#
# This file is autogenerated by pip-compile with python 3.8
# To update, run:
#
#    make upgrade
#
-e common/lib/capa
    # via
    #   -r requirements/edx/testing.txt
    #   xmodule
-e git+https://github.com/edx/codejail.git@3.1.3#egg=codejail==3.1.3
    # via -r requirements/edx/testing.txt
-e git+https://github.com/edx/django-wiki.git@1.0.2#egg=django-wiki
    # via -r requirements/edx/testing.txt
-e git+https://github.com/jazkarta/edx-jsme.git@690dbf75441fa91c7c4899df0b83d77f7deb5458#egg=edx-jsme
    # via -r requirements/edx/testing.txt
-e git+https://github.com/openedx/olxcleaner.git@2f0d6c7f126cbd69c9724b7b57a0b2565330a297#egg=olxcleaner
    # via -r requirements/edx/testing.txt
-e .
    # via -r requirements/edx/testing.txt
-e git+https://github.com/technige/py2neo.git@py2neo-3.1.2#egg=py2neo==3.1.2
    # via -r requirements/edx/testing.txt
-e git+https://github.com/edx/RateXBlock.git@2.0.1#egg=rate-xblock
    # via -r requirements/edx/testing.txt
-e common/lib/safe_lxml
    # via -r requirements/edx/testing.txt
-e common/lib/sandbox-packages
    # via -r requirements/edx/testing.txt
-e common/lib/symmath
    # via -r requirements/edx/testing.txt
-e openedx/core/lib/xblock_builtin/xblock_discussion
    # via -r requirements/edx/testing.txt
-e git+https://github.com/edx-solutions/xblock-google-drive.git@2d176468e33c0713c911b563f8f65f7cf232f5b6#egg=xblock-google-drive
    # via -r requirements/edx/testing.txt
-e common/lib/xmodule
    # via -r requirements/edx/testing.txt
acid-xblock==0.2.1
    # via -r requirements/edx/testing.txt
aiohttp==3.7.4.post0
    # via
    #   -r requirements/edx/testing.txt
    #   geoip2
alabaster==0.7.12
    # via sphinx
amqp==2.6.1
    # via
    #   -r requirements/edx/testing.txt
    #   kombu
analytics-python==1.4.0
    # via -r requirements/edx/testing.txt
aniso8601==9.0.1
    # via
    #   -r requirements/edx/testing.txt
    #   edx-tincan-py35
    #   tincan
appdirs==1.4.4
    # via
    #   -r requirements/edx/testing.txt
    #   fs
astroid==2.6.5
    # via
    #   -r requirements/edx/testing.txt
    #   pylint
    #   pylint-celery
async-timeout==3.0.1
    # via
    #   -r requirements/edx/testing.txt
    #   aiohttp
attrs==21.2.0
    # via
    #   -r requirements/edx/testing.txt
    #   aiohttp
    #   edx-ace
    #   jsonschema
    #   pytest
babel==2.9.1
    # via
    #   -r requirements/edx/testing.txt
    #   enmerkar
    #   enmerkar-underscore
    #   sphinx
backoff==1.10.0
    # via
    #   -r requirements/edx/testing.txt
    #   analytics-python
backports.entry-points-selectable==1.1.0
    # via
    #   -r requirements/edx/testing.txt
    #   virtualenv
beautifulsoup4==4.9.3
    # via
    #   -r requirements/edx/testing.txt
    #   pynliner
billiard==3.6.4.0
    # via
    #   -r requirements/edx/testing.txt
    #   celery
bleach==3.3.1
    # via
    #   -r requirements/edx/testing.txt
    #   django-wiki
    #   edx-enterprise
    #   lti-consumer-xblock
    #   ora2
    #   xblock-drag-and-drop-v2
    #   xblock-poll
bok-choy==1.1.1
    # via -r requirements/edx/testing.txt
boto==2.39.0
    # via
    #   -r requirements/edx/testing.txt
    #   edxval
boto3==1.4.8
    # via
    #   -r requirements/edx/testing.txt
    #   django-ses
    #   fs-s3fs
    #   ora2
botocore==1.8.17
    # via
    #   -r requirements/edx/testing.txt
    #   boto3
    #   s3transfer
bridgekeeper==0.9
    # via -r requirements/edx/testing.txt
celery==4.4.7
    # via
    #   -c requirements/edx/../constraints.txt
    #   -r requirements/edx/testing.txt
    #   django-celery-results
    #   django-user-tasks
    #   edx-celeryutils
    #   edx-enterprise
    #   event-tracking
certifi==2021.5.30
    # via
    #   -r requirements/edx/testing.txt
    #   elasticsearch
    #   requests
cffi==1.14.6
    # via
    #   -r requirements/edx/testing.txt
    #   cryptography
chardet==4.0.0
    # via
    #   -r requirements/edx/testing.txt
    #   aiohttp
    #   pysrt
charset-normalizer==2.0.4
    # via
    #   -r requirements/edx/testing.txt
    #   requests
chem==1.2.0
    # via -r requirements/edx/testing.txt
click==7.1.2
    # via
    #   -c requirements/edx/../constraints.txt
    #   -r requirements/edx/development.in
    #   -r requirements/edx/pip-tools.txt
    #   -r requirements/edx/testing.txt
    #   click-log
    #   code-annotations
    #   edx-lint
    #   nltk
    #   pip-tools
    #   user-util
click-log==0.3.2
    # via
    #   -r requirements/edx/testing.txt
    #   edx-lint
code-annotations==1.2.0
    # via
    #   -r requirements/edx/testing.txt
    #   edx-enterprise
    #   edx-lint
    #   edx-toggles
contextlib2==21.6.0
    # via -r requirements/edx/testing.txt
coreapi==2.3.3
    # via
    #   -r requirements/edx/testing.txt
    #   drf-yasg
coreschema==0.0.4
    # via
    #   -r requirements/edx/testing.txt
    #   coreapi
    #   drf-yasg
coverage==5.5
    # via
    #   -r requirements/edx/testing.txt
    #   pytest-cov
crowdsourcehinter-xblock==0.6
    # via -r requirements/edx/testing.txt
cryptography==3.4.7
    # via
    #   -r requirements/edx/testing.txt
    #   django-fernet-fields
    #   edx-enterprise
    #   pyjwt
    #   social-auth-core
cssselect==1.1.0
    # via
    #   -r requirements/edx/testing.txt
    #   pyquery
cssutils==2.3.0
    # via
    #   -r requirements/edx/testing.txt
    #   pynliner
ddt==1.4.2
    # via
    #   -r requirements/edx/testing.txt
    #   xblock-drag-and-drop-v2
    #   xblock-poll
defusedxml==0.7.1
    # via
    #   -r requirements/edx/testing.txt
    #   djangorestframework-xml
    #   ora2
    #   python3-openid
    #   python3-saml
    #   safe-lxml
    #   social-auth-core
diff-cover==4.0.0
    # via
    #   -c requirements/edx/../constraints.txt
    #   -r requirements/edx/testing.txt
distlib==0.3.2
    # via
    #   -r requirements/edx/testing.txt
    #   virtualenv
django==2.2.24
    # via
    #   -c https://raw.githubusercontent.com/edx/edx-lint/master/edx_lint/files/common_constraints.txt
    #   -c requirements/edx/../constraints.txt
    #   -r requirements/edx/testing.txt
    #   django-appconf
    #   django-classy-tags
    #   django-config-models
    #   django-cors-headers
    #   django-crum
    #   django-debug-toolbar
    #   django-fernet-fields
    #   django-filter
    #   django-method-override
    #   django-model-utils
    #   django-mptt
    #   django-multi-email-field
    #   django-mysql
    #   django-oauth-toolkit
    #   django-pyfs
    #   django-ratelimit-backend
    #   django-sekizai
    #   django-ses
    #   django-splash
    #   django-statici18n
    #   django-storages
    #   django-user-tasks
    #   django-wiki
    #   djangorestframework
    #   drf-jwt
    #   drf-yasg
    #   edx-ace
    #   edx-api-doc-tools
    #   edx-bulk-grades
    #   edx-celeryutils
    #   edx-completion
    #   edx-django-release-util
    #   edx-django-sites-extensions
    #   edx-django-utils
    #   edx-drf-extensions
    #   edx-enterprise
    #   edx-event-routing-backends
    #   edx-i18n-tools
    #   edx-lint
    #   edx-milestones
    #   edx-name-affirmation
    #   edx-organizations
    #   edx-proctoring
    #   edx-rbac
    #   edx-search
    #   edx-submissions
    #   edx-toggles
    #   edx-when
    #   edxval
    #   enmerkar
    #   enmerkar-underscore
    #   event-tracking
    #   help-tokens
    #   jsonfield2
    #   lti-consumer-xblock
    #   ora2
    #   rest-condition
    #   super-csv
    #   xss-utils
django-appconf==1.0.4
    # via
    #   -r requirements/edx/testing.txt
    #   django-statici18n
django-cache-memoize==0.1.10
    # via
    #   -r requirements/edx/testing.txt
    #   edx-enterprise
django-celery-results==2.0.1
    # via
    #   -c requirements/edx/../constraints.txt
    #   -r requirements/edx/testing.txt
django-classy-tags==2.0.0
    # via
    #   -r requirements/edx/testing.txt
    #   django-sekizai
django-config-models==2.2.0
    # via
    #   -c requirements/edx/../constraints.txt
    #   -r requirements/edx/testing.txt
    #   edx-enterprise
    #   edx-event-routing-backends
    #   edx-name-affirmation
    #   lti-consumer-xblock
django-cookies-samesite==0.9.0
    # via -r requirements/edx/testing.txt
django-cors-headers==2.5.3
    # via
    #   -c requirements/edx/../constraints.txt
    #   -r requirements/edx/testing.txt
django-countries==7.2.1
    # via
    #   -r requirements/edx/testing.txt
    #   edx-enterprise
django-crum==0.7.9
    # via
    #   -r requirements/edx/testing.txt
    #   edx-django-utils
    #   edx-enterprise
    #   edx-proctoring
    #   edx-rbac
    #   edx-toggles
    #   super-csv
django-debug-toolbar==3.2.1
    # via -r requirements/edx/development.in
django-fernet-fields==0.6
    # via
    #   -r requirements/edx/testing.txt
    #   edx-enterprise
    #   edx-event-routing-backends
    #   edxval
django-filter==2.4.0
    # via
    #   -r requirements/edx/testing.txt
    #   edx-enterprise
    #   lti-consumer-xblock
django-ipware==3.0.7
    # via
    #   -r requirements/edx/testing.txt
    #   edx-enterprise
    #   edx-proctoring
django-js-asset==1.2.2
    # via
    #   -r requirements/edx/testing.txt
    #   django-mptt
django-method-override==1.0.4
    # via -r requirements/edx/testing.txt
django-model-utils==4.1.1
    # via
    #   -r requirements/edx/testing.txt
    #   django-user-tasks
    #   edx-bulk-grades
    #   edx-celeryutils
    #   edx-completion
    #   edx-enterprise
    #   edx-milestones
    #   edx-name-affirmation
    #   edx-organizations
    #   edx-proctoring
    #   edx-rbac
    #   edx-submissions
    #   edx-when
    #   edxval
    #   ora2
    #   super-csv
django-mptt==0.12.0
    # via
    #   -r requirements/edx/testing.txt
    #   django-wiki
django-multi-email-field==0.6.2
    # via
    #   -r requirements/edx/testing.txt
    #   edx-enterprise
django-mysql==3.12.0
    # via -r requirements/edx/testing.txt
django-oauth-toolkit==1.3.2
    # via
    #   -c requirements/edx/../constraints.txt
    #   -r requirements/edx/testing.txt
django-object-actions==3.0.2
    # via
    #   -r requirements/edx/testing.txt
    #   edx-enterprise
django-pipeline==2.0.6
    # via -r requirements/edx/testing.txt
django-pyfs==3.1.0
    # via -r requirements/edx/testing.txt
django-ratelimit==3.0.1
    # via -r requirements/edx/testing.txt
git+https://github.com/edx/django-ratelimit-backend.git@v2.0.1a5#egg=django-ratelimit-backend==2.0.1a5
    # via -r requirements/edx/testing.txt
django-require==1.0.11
    # via -r requirements/edx/testing.txt
django-sekizai==2.0.0
    # via
    #   -r requirements/edx/testing.txt
    #   django-wiki
django-ses==2.2.0
    # via -r requirements/edx/testing.txt
django-simple-history==3.0.0
    # via
    #   -r requirements/edx/testing.txt
    #   edx-enterprise
    #   edx-organizations
    #   ora2
django-splash==1.1.0
    # via -r requirements/edx/testing.txt
django-statici18n==2.0.1
    # via -r requirements/edx/testing.txt
django-storages==1.8
    # via
    #   -c requirements/edx/../constraints.txt
    #   -r requirements/edx/testing.txt
    #   edxval
django-user-tasks==2.1.0
    # via -r requirements/edx/testing.txt
django-waffle==2.2.1
    # via
    #   -r requirements/edx/testing.txt
    #   edx-django-utils
    #   edx-drf-extensions
    #   edx-enterprise
    #   edx-proctoring
    #   edx-toggles
django-webpack-loader==0.7.0
    # via
    #   -c requirements/edx/../constraints.txt
    #   -r requirements/edx/testing.txt
    #   edx-proctoring
djangorestframework==3.12.4
    # via
    #   -r requirements/edx/testing.txt
    #   django-config-models
    #   django-user-tasks
    #   drf-jwt
    #   drf-yasg
    #   edx-api-doc-tools
    #   edx-completion
    #   edx-drf-extensions
    #   edx-enterprise
    #   edx-name-affirmation
    #   edx-organizations
    #   edx-proctoring
    #   edx-submissions
    #   ora2
    #   rest-condition
    #   super-csv
djangorestframework-xml==2.0.0
    # via
    #   -r requirements/edx/testing.txt
    #   edx-enterprise
docopt==0.6.2
    # via
    #   -r requirements/edx/testing.txt
    #   xmodule
docutils==0.17.1
    # via
    #   -r requirements/edx/testing.txt
    #   botocore
    #   m2r
    #   sphinx
done-xblock==2.0.4
    # via -r requirements/edx/testing.txt
drf-jwt==1.19.0
    # via
    #   -c https://raw.githubusercontent.com/edx/edx-lint/master/edx_lint/files/common_constraints.txt
    #   -r requirements/edx/testing.txt
    #   edx-drf-extensions
drf-yasg==1.20.0
    # via
    #   -r requirements/edx/testing.txt
    #   edx-api-doc-tools
edx-ace==1.2.0
    # via -r requirements/edx/testing.txt
edx-analytics-data-api-client==0.17.0
    # via -r requirements/edx/testing.txt
edx-api-doc-tools==1.4.3
    # via -r requirements/edx/testing.txt
edx-bulk-grades==0.9.1
    # via
    #   -r requirements/edx/testing.txt
    #   staff-graded-xblock
edx-ccx-keys==1.2.1
    # via -r requirements/edx/testing.txt
edx-celeryutils==1.1.0
    # via
    #   -r requirements/edx/testing.txt
    #   super-csv
edx-completion==4.1.0
    # via -r requirements/edx/testing.txt
edx-django-release-util==1.1.0
    # via -r requirements/edx/testing.txt
edx-django-sites-extensions==3.1.0
    # via -r requirements/edx/testing.txt
edx-django-utils==4.2.0
    # via
    #   -r requirements/edx/testing.txt
    #   django-config-models
    #   edx-drf-extensions
    #   edx-enterprise
    #   edx-rest-api-client
    #   edx-toggles
    #   edx-when
    #   ora2
    #   super-csv
git+https://github.com/edx/edx-drf-extensions/@4e322767849b1274dd0d251ec5e4d6d6fbc2a5f2#egg=edx-drf-extensions==6.6.1
    # via
    #   -r requirements/edx/testing.txt
    #   edx-completion
    #   edx-enterprise
    #   edx-name-affirmation
    #   edx-organizations
    #   edx-proctoring
    #   edx-rbac
    #   edx-when
    #   edxval
edx-enterprise==3.27.16
    # via
    #   -c requirements/edx/../constraints.txt
    #   -r requirements/edx/testing.txt
edx-event-routing-backends==4.1.0
    # via -r requirements/edx/testing.txt
edx-i18n-tools==0.7.0
    # via
    #   -r requirements/edx/testing.txt
    #   ora2
edx-lint==5.0.0
    # via -r requirements/edx/testing.txt
edx-milestones==0.3.2
    # via -r requirements/edx/testing.txt
edx-name-affirmation==0.3.1
    # via -r requirements/edx/testing.txt
edx-opaque-keys[django]==2.2.2
    # via
    #   -r requirements/edx/testing.txt
    #   edx-bulk-grades
    #   edx-ccx-keys
    #   edx-completion
    #   edx-drf-extensions
    #   edx-enterprise
    #   edx-milestones
    #   edx-organizations
    #   edx-proctoring
    #   edx-user-state-client
    #   edx-when
    #   lti-consumer-xblock
    #   ora2
    #   xmodule
edx-organizations==6.10.0
    # via -r requirements/edx/testing.txt
<<<<<<< HEAD
-e git+https://github.com/edx/edx-proctoring.git@c4f5cf0f20933e66926917f2bb7b67d4f5f3b866#egg=edx_proctoring
=======
edx-proctoring==3.23.0
>>>>>>> 29f29f9d
    # via
    #   -r requirements/edx/testing.txt
    #   edx-proctoring-proctortrack
edx-proctoring-proctortrack==1.0.5
    # via -r requirements/edx/testing.txt
edx-rbac==1.5.0
    # via
    #   -r requirements/edx/testing.txt
    #   edx-enterprise
edx-rest-api-client==5.4.0
    # via
    #   -r requirements/edx/testing.txt
    #   edx-enterprise
    #   edx-proctoring
edx-search==3.1.0
    # via -r requirements/edx/testing.txt
edx-sga==0.16.0
    # via -r requirements/edx/testing.txt
edx-sphinx-theme==3.0.0
    # via -r requirements/edx/development.in
edx-submissions==3.2.4
    # via
    #   -r requirements/edx/testing.txt
    #   ora2
edx-tincan-py35==1.0.0
    # via
    #   -r requirements/edx/testing.txt
    #   edx-enterprise
edx-toggles==4.2.0
    # via
    #   -r requirements/edx/testing.txt
    #   edx-completion
    #   edx-event-routing-backends
    #   edx-name-affirmation
    #   edxval
    #   ora2
edx-user-state-client==1.3.2
    # via -r requirements/edx/testing.txt
edx-when==2.1.0
    # via
    #   -r requirements/edx/testing.txt
    #   edx-proctoring
edxval==2.0.3
    # via -r requirements/edx/testing.txt
elasticsearch==7.13.4
    # via
    #   -r requirements/edx/testing.txt
    #   edx-search
enmerkar==0.7.1
    # via
    #   -r requirements/edx/testing.txt
    #   enmerkar-underscore
enmerkar-underscore==2.1.0
    # via -r requirements/edx/testing.txt
event-tracking==1.1.0
    # via
    #   -r requirements/edx/testing.txt
    #   edx-event-routing-backends
    #   edx-proctoring
    #   edx-search
execnet==1.9.0
    # via
    #   -r requirements/edx/testing.txt
    #   pytest-xdist
factory-boy==3.2.0
    # via -r requirements/edx/testing.txt
faker==8.10.3
    # via
    #   -r requirements/edx/testing.txt
    #   factory-boy
filelock==3.0.12
    # via
    #   -r requirements/edx/testing.txt
    #   tox
    #   virtualenv
freezegun==0.3.12
    # via
    #   -c requirements/edx/../constraints.txt
    #   -r requirements/edx/testing.txt
fs==2.0.18
    # via
    #   -r requirements/edx/testing.txt
    #   django-pyfs
    #   fs-s3fs
    #   xblock
fs-s3fs==0.1.8
    # via
    #   -r requirements/edx/testing.txt
    #   django-pyfs
future==0.18.2
    # via
    #   -r requirements/edx/testing.txt
    #   django-ses
    #   edx-celeryutils
    #   edx-enterprise
    #   pyjwkest
geoip2==4.2.0
    # via -r requirements/edx/testing.txt
gitdb==4.0.7
    # via
    #   -r requirements/edx/testing.txt
    #   gitpython
gitpython==3.1.18
    # via
    #   -r requirements/edx/testing.txt
    #   transifex-client
glob2==0.7
    # via -r requirements/edx/testing.txt
gunicorn==20.1.0
    # via -r requirements/edx/testing.txt
help-tokens==2.1.0
    # via -r requirements/edx/testing.txt
html5lib==1.1
    # via
    #   -r requirements/edx/testing.txt
    #   ora2
httpretty==0.9.7
    # via
    #   -c requirements/edx/../constraints.txt
    #   -r requirements/edx/testing.txt
icalendar==4.0.7
    # via -r requirements/edx/testing.txt
idna==3.2
    # via
    #   -r requirements/edx/testing.txt
    #   requests
    #   yarl
imagesize==1.2.0
    # via sphinx
importlib-metadata==4.6.3
    # via
    #   -r requirements/edx/testing.txt
    #   pytest-randomly
inflect==5.3.0
    # via
    #   -r requirements/edx/testing.txt
    #   jinja2-pluralize
inflection==0.5.1
    # via
    #   -r requirements/edx/testing.txt
    #   drf-yasg
iniconfig==1.1.1
    # via
    #   -r requirements/edx/testing.txt
    #   pytest
ipaddress==1.0.23
    # via -r requirements/edx/testing.txt
isodate==0.6.0
    # via
    #   -r requirements/edx/testing.txt
    #   edx-event-routing-backends
    #   python3-saml
isort==5.9.3
    # via
    #   -r requirements/edx/testing.txt
    #   pylint
itypes==1.2.0
    # via
    #   -r requirements/edx/testing.txt
    #   coreapi
jinja2==3.0.1
    # via
    #   -r requirements/edx/testing.txt
    #   code-annotations
    #   coreschema
    #   diff-cover
    #   jinja2-pluralize
    #   sphinx
jinja2-pluralize==0.3.0
    # via
    #   -r requirements/edx/testing.txt
    #   diff-cover
jmespath==0.10.0
    # via
    #   -r requirements/edx/testing.txt
    #   boto3
    #   botocore
joblib==1.0.1
    # via
    #   -r requirements/edx/testing.txt
    #   nltk
jsondiff==1.3.0
    # via
    #   -r requirements/edx/testing.txt
    #   edx-enterprise
jsonfield2==3.0.3
    # via
    #   -c requirements/edx/../constraints.txt
    #   -r requirements/edx/testing.txt
    #   edx-celeryutils
    #   edx-enterprise
    #   edx-event-routing-backends
    #   edx-proctoring
    #   edx-submissions
    #   lti-consumer-xblock
    #   ora2
jsonschema==3.2.0
    # via sphinxcontrib-openapi
kombu==4.6.11
    # via
    #   -r requirements/edx/testing.txt
    #   celery
laboratory==1.0.2
    # via -r requirements/edx/testing.txt
lazy==1.4
    # via
    #   -r requirements/edx/testing.txt
    #   acid-xblock
    #   bok-choy
    #   lti-consumer-xblock
    #   ora2
lazy-object-proxy==1.6.0
    # via
    #   -r requirements/edx/testing.txt
    #   astroid
libsass==0.10.0
    # via
    #   -r requirements/edx/testing.txt
    #   ora2
loremipsum==1.0.5
    # via
    #   -r requirements/edx/testing.txt
    #   ora2
lti-consumer-xblock==3.0.1
    # via -r requirements/edx/testing.txt
lxml==4.5.0
    # via
    #   -c requirements/edx/../constraints.txt
    #   -r requirements/edx/testing.txt
    #   capa
    #   edxval
    #   lti-consumer-xblock
    #   olxcleaner
    #   ora2
    #   pyquery
    #   safe-lxml
    #   xblock
    #   xmlsec
m2r==0.2.1
    # via sphinxcontrib-openapi
mailsnake==1.6.4
    # via -r requirements/edx/testing.txt
mako==1.1.4
    # via
    #   -r requirements/edx/testing.txt
    #   acid-xblock
    #   lti-consumer-xblock
    #   xblock-google-drive
    #   xblock-utils
markdown==3.3.4
    # via
    #   -r requirements/edx/testing.txt
    #   django-wiki
    #   staff-graded-xblock
    #   xblock-poll
markey==0.8
    # via
    #   -r requirements/edx/testing.txt
    #   enmerkar-underscore
markupsafe==2.0.1
    # via
    #   -r requirements/edx/testing.txt
    #   chem
    #   jinja2
    #   mako
    #   xblock
maxminddb==2.0.3
    # via
    #   -r requirements/edx/testing.txt
    #   geoip2
mccabe==0.6.1
    # via
    #   -r requirements/edx/testing.txt
    #   pylint
mistune==0.8.4
    # via m2r
mock==4.0.3
    # via
    #   -r requirements/edx/testing.txt
    #   xblock-drag-and-drop-v2
    #   xblock-poll
git+https://github.com/edx/MongoDBProxy.git@d92bafe9888d2940f647a7b2b2383b29c752f35a#egg=MongoDBProxy==0.1.0+edx.2
    # via -r requirements/edx/testing.txt
mongoengine==0.23.1
    # via -r requirements/edx/testing.txt
monotonic==1.6
    # via
    #   -r requirements/edx/testing.txt
    #   analytics-python
mpmath==1.2.1
    # via
    #   -r requirements/edx/testing.txt
    #   sympy
multidict==5.1.0
    # via
    #   -r requirements/edx/testing.txt
    #   aiohttp
    #   yarl
mypy==0.910
    # via -r requirements/edx/development.in
mypy-extensions==0.4.3
    # via mypy
mysqlclient==2.0.3
    # via -r requirements/edx/testing.txt
newrelic==6.6.0.162
    # via
    #   -r requirements/edx/testing.txt
    #   edx-django-utils
nltk==3.6.2
    # via
    #   -r requirements/edx/testing.txt
    #   chem
nodeenv==1.6.0
    # via -r requirements/edx/testing.txt
numpy==1.21.1
    # via
    #   -r requirements/edx/testing.txt
    #   chem
    #   openedx-calc
    #   scipy
oauthlib==3.0.1
    # via
    #   -c requirements/edx/../constraints.txt
    #   -r requirements/edx/testing.txt
    #   django-oauth-toolkit
    #   lti-consumer-xblock
    #   requests-oauthlib
    #   social-auth-core
openedx-calc==2.0.1
    # via -r requirements/edx/testing.txt
ora2==3.6.17
    # via -r requirements/edx/testing.txt
packaging==21.0
    # via
    #   -r requirements/edx/testing.txt
    #   bleach
    #   drf-yasg
    #   pytest
    #   sphinx
    #   tox
path==16.2.0
    # via
    #   -r requirements/edx/testing.txt
    #   edx-i18n-tools
    #   path.py
path.py==12.5.0
    # via
    #   -r requirements/edx/testing.txt
    #   edx-enterprise
    #   ora2
    #   staff-graded-xblock
    #   xmodule
paver==1.3.4
    # via -r requirements/edx/testing.txt
pbr==5.6.0
    # via
    #   -r requirements/edx/testing.txt
    #   stevedore
pep517==0.11.0
    # via
    #   -r requirements/edx/pip-tools.txt
    #   pip-tools
piexif==1.1.3
    # via -r requirements/edx/testing.txt
pillow==8.3.1
    # via
    #   -r requirements/edx/testing.txt
    #   edx-enterprise
    #   edx-organizations
pip-tools==6.2.0
    # via -r requirements/edx/pip-tools.txt
platformdirs==2.2.0
    # via
    #   -r requirements/edx/testing.txt
    #   virtualenv
pluggy==0.13.1
    # via
    #   -r requirements/edx/testing.txt
    #   diff-cover
    #   pytest
    #   tox
polib==1.1.1
    # via
    #   -r requirements/edx/testing.txt
    #   edx-i18n-tools
psutil==5.8.0
    # via
    #   -r requirements/edx/testing.txt
    #   edx-django-utils
    #   pytest-xdist
py==1.10.0
    # via
    #   -r requirements/edx/testing.txt
    #   pytest
    #   pytest-forked
    #   tox
pycodestyle==2.7.0
    # via -r requirements/edx/testing.txt
pycountry==20.7.3
    # via -r requirements/edx/testing.txt
pycparser==2.20
    # via
    #   -r requirements/edx/testing.txt
    #   cffi
pycryptodomex==3.10.1
    # via
    #   -r requirements/edx/testing.txt
    #   edx-proctoring
    #   lti-consumer-xblock
    #   pyjwkest
pygments==2.9.0
    # via
    #   -r requirements/edx/testing.txt
    #   diff-cover
    #   sphinx
pyjwkest==1.4.2
    # via
    #   -r requirements/edx/testing.txt
    #   edx-drf-extensions
    #   lti-consumer-xblock
pyjwt[crypto]==2.1.0
    # via
    #   -c https://raw.githubusercontent.com/edx/edx-lint/master/edx_lint/files/common_constraints.txt
    #   -c requirements/edx/../constraints.txt
    #   -r requirements/edx/testing.txt
    #   drf-jwt
    #   edx-proctoring
    #   edx-rest-api-client
    #   social-auth-core
pylatexenc==2.10
    # via
    #   -r requirements/edx/testing.txt
    #   olxcleaner
pylint==2.9.6
    # via
    #   -r requirements/edx/testing.txt
    #   edx-lint
    #   pylint-celery
    #   pylint-django
    #   pylint-plugin-utils
    #   pylint-pytest
pylint-celery==0.3
    # via
    #   -r requirements/edx/testing.txt
    #   edx-lint
pylint-django==2.4.4
    # via
    #   -r requirements/edx/testing.txt
    #   edx-lint
pylint-plugin-utils==0.6
    # via
    #   -r requirements/edx/testing.txt
    #   pylint-celery
    #   pylint-django
pylint-pytest==0.3.0
    # via -r requirements/edx/testing.txt
pymongo==3.10.1
    # via
    #   -c requirements/edx/../constraints.txt
    #   -r requirements/edx/testing.txt
    #   edx-opaque-keys
    #   event-tracking
    #   mongodbproxy
    #   mongoengine
pynliner==0.8.0
    # via -r requirements/edx/testing.txt
pyparsing==2.4.7
    # via
    #   -r requirements/edx/testing.txt
    #   chem
    #   openedx-calc
    #   packaging
pyquery==1.4.3
    # via -r requirements/edx/testing.txt
pyrsistent==0.18.0
    # via jsonschema
pysrt==1.1.2
    # via
    #   -r requirements/edx/testing.txt
    #   edxval
pytest==6.2.4
    # via
    #   -r requirements/edx/testing.txt
    #   pylint-pytest
    #   pytest-attrib
    #   pytest-cov
    #   pytest-django
    #   pytest-forked
    #   pytest-json-report
    #   pytest-metadata
    #   pytest-randomly
    #   pytest-xdist
pytest-attrib==0.1.3
    # via -r requirements/edx/testing.txt
pytest-cov==2.12.1
    # via -r requirements/edx/testing.txt
pytest-django==4.4.0
    # via -r requirements/edx/testing.txt
pytest-forked==1.3.0
    # via
    #   -r requirements/edx/testing.txt
    #   pytest-xdist
pytest-json-report==1.4.0
    # via -r requirements/edx/testing.txt
pytest-metadata==1.8.0
    # via
    #   -r requirements/edx/testing.txt
    #   pytest-json-report
pytest-randomly==3.8.0
    # via -r requirements/edx/testing.txt
pytest-xdist[psutil]==2.3.0
    # via -r requirements/edx/testing.txt
python-dateutil==2.4.0
    # via
    #   -c requirements/edx/../constraints.txt
    #   -r requirements/edx/testing.txt
    #   analytics-python
    #   botocore
    #   edx-ace
    #   edx-drf-extensions
    #   edx-enterprise
    #   edx-event-routing-backends
    #   edx-proctoring
    #   faker
    #   freezegun
    #   icalendar
    #   olxcleaner
    #   ora2
    #   xblock
python-levenshtein==0.12.2
    # via -r requirements/edx/testing.txt
python-memcached==1.59
    # via -r requirements/edx/testing.txt
python-slugify==4.0.1
    # via
    #   -c requirements/edx/../constraints.txt
    #   -r requirements/edx/testing.txt
    #   code-annotations
    #   transifex-client
python-swiftclient==3.12.0
    # via
    #   -r requirements/edx/testing.txt
    #   ora2
python3-openid==3.2.0 ; python_version >= "3"
    # via
    #   -r requirements/edx/testing.txt
    #   social-auth-core
python3-saml==1.9.0
    # via
    #   -c requirements/edx/../constraints.txt
    #   -r requirements/edx/testing.txt
pytz==2021.1
    # via
    #   -r requirements/edx/testing.txt
    #   babel
    #   capa
    #   celery
    #   django
    #   django-ses
    #   edx-completion
    #   edx-enterprise
    #   edx-event-routing-backends
    #   edx-proctoring
    #   edx-submissions
    #   edx-tincan-py35
    #   event-tracking
    #   fs
    #   icalendar
    #   olxcleaner
    #   ora2
    #   tincan
    #   xblock
pyuca==1.2
    # via -r requirements/edx/testing.txt
pywatchman==1.4.1
    # via -r requirements/edx/development.in
pyyaml==5.4.1
    # via
    #   -r requirements/edx/testing.txt
    #   code-annotations
    #   edx-django-release-util
    #   edx-i18n-tools
    #   sphinxcontrib-openapi
    #   xblock
random2==1.0.1
    # via -r requirements/edx/testing.txt
recommender-xblock==2.0.1
    # via -r requirements/edx/testing.txt
redis==3.5.3
    # via -r requirements/edx/testing.txt
regex==2021.7.6
    # via
    #   -r requirements/edx/testing.txt
    #   nltk
requests==2.26.0
    # via
    #   -r requirements/edx/testing.txt
    #   analytics-python
    #   coreapi
    #   django-oauth-toolkit
    #   edx-analytics-data-api-client
    #   edx-bulk-grades
    #   edx-drf-extensions
    #   edx-enterprise
    #   edx-event-routing-backends
    #   edx-rest-api-client
    #   geoip2
    #   mailsnake
    #   pyjwkest
    #   python-swiftclient
    #   requests-oauthlib
    #   sailthru-client
    #   slumber
    #   social-auth-core
    #   sphinx
    #   tableauserverclient
    #   transifex-client
requests-oauthlib==1.3.0
    # via
    #   -r requirements/edx/testing.txt
    #   social-auth-core
rest-condition==1.0.3
    # via
    #   -r requirements/edx/testing.txt
    #   edx-drf-extensions
ruamel.yaml==0.17.10
    # via
    #   -r requirements/edx/testing.txt
    #   drf-yasg
ruamel.yaml.clib==0.2.6
    # via
    #   -r requirements/edx/testing.txt
    #   ruamel.yaml
rules==3.0
    # via
    #   -r requirements/edx/testing.txt
    #   edx-enterprise
    #   edx-proctoring
s3transfer==0.1.13
    # via
    #   -r requirements/edx/testing.txt
    #   boto3
sailthru-client==2.2.3
    # via
    #   -r requirements/edx/testing.txt
    #   edx-ace
scipy==1.7.1
    # via
    #   -r requirements/edx/testing.txt
    #   chem
    #   openedx-calc
selenium==3.141.0
    # via
    #   -r requirements/edx/testing.txt
    #   bok-choy
semantic-version==2.8.5
    # via
    #   -r requirements/edx/testing.txt
    #   edx-drf-extensions
shapely==1.7.1
    # via -r requirements/edx/testing.txt
simplejson==3.17.3
    # via
    #   -r requirements/edx/testing.txt
    #   sailthru-client
    #   super-csv
    #   xblock-utils
singledispatch==3.6.2
    # via -r requirements/edx/testing.txt
six==1.16.0
    # via
    #   -r requirements/edx/testing.txt
    #   analytics-python
    #   bleach
    #   bok-choy
    #   chem
    #   codejail
    #   crowdsourcehinter-xblock
    #   edx-ace
    #   edx-bulk-grades
    #   edx-ccx-keys
    #   edx-django-release-util
    #   edx-drf-extensions
    #   edx-enterprise
    #   edx-i18n-tools
    #   edx-lint
    #   edx-milestones
    #   edx-rbac
    #   edx-sphinx-theme
    #   event-tracking
    #   freezegun
    #   fs
    #   fs-s3fs
    #   html5lib
    #   httpretty
    #   isodate
    #   jsonschema
    #   libsass
    #   paver
    #   pyjwkest
    #   python-dateutil
    #   python-memcached
    #   python-swiftclient
    #   singledispatch
    #   social-auth-app-django
    #   social-auth-core
    #   sphinxcontrib-httpdomain
    #   tox
    #   transifex-client
    #   virtualenv
slumber==0.7.1
    # via
    #   -r requirements/edx/testing.txt
    #   edx-bulk-grades
    #   edx-enterprise
    #   edx-rest-api-client
smmap==4.0.0
    # via
    #   -r requirements/edx/testing.txt
    #   gitdb
snowballstemmer==2.1.0
    # via sphinx
social-auth-app-django==4.0.0
    # via -r requirements/edx/testing.txt
social-auth-core==4.1.0
    # via
    #   -c requirements/edx/../constraints.txt
    #   -r requirements/edx/testing.txt
    #   social-auth-app-django
sorl-thumbnail==12.7.0
    # via
    #   -r requirements/edx/testing.txt
    #   django-wiki
sortedcontainers==2.4.0
    # via -r requirements/edx/testing.txt
soupsieve==2.2.1
    # via
    #   -r requirements/edx/testing.txt
    #   beautifulsoup4
sphinx==4.1.2
    # via
    #   edx-sphinx-theme
    #   sphinxcontrib-httpdomain
sphinxcontrib-applehelp==1.0.2
    # via sphinx
sphinxcontrib-devhelp==1.0.2
    # via sphinx
sphinxcontrib-htmlhelp==2.0.0
    # via sphinx
sphinxcontrib-httpdomain==1.7.0
    # via sphinxcontrib-openapi
sphinxcontrib-jsmath==1.0.1
    # via sphinx
sphinxcontrib-openapi[markdown]==0.6.0
    # via -r requirements/edx/development.in
sphinxcontrib-qthelp==1.0.3
    # via sphinx
sphinxcontrib-serializinghtml==1.1.5
    # via sphinx
sqlparse==0.4.1
    # via
    #   -r requirements/edx/testing.txt
    #   django
    #   django-debug-toolbar
staff-graded-xblock==1.5.1
    # via -r requirements/edx/testing.txt
stevedore==3.3.0
    # via
    #   -r requirements/edx/testing.txt
    #   code-annotations
    #   edx-ace
    #   edx-django-utils
    #   edx-enterprise
    #   edx-opaque-keys
super-csv==2.1.0
    # via
    #   -r requirements/edx/testing.txt
    #   edx-bulk-grades
sympy==1.6.2
    # via
    #   -c requirements/edx/../constraints.txt
    #   -r requirements/edx/testing.txt
    #   symmath
tableauserverclient==0.16.0
    # via
    #   -r requirements/edx/testing.txt
    #   edx-enterprise
testfixtures==6.18.0
    # via
    #   -r requirements/edx/testing.txt
    #   edx-enterprise
text-unidecode==1.3
    # via
    #   -r requirements/edx/testing.txt
    #   faker
    #   python-slugify
tincan==1.0.0
    # via
    #   -r requirements/edx/testing.txt
    #   edx-event-routing-backends
toml==0.10.2
    # via
    #   -r requirements/edx/testing.txt
    #   mypy
    #   pylint
    #   pytest
    #   pytest-cov
    #   tox
    #   vulture
tomli==1.2.0
    # via
    #   -r requirements/edx/pip-tools.txt
    #   pep517
tox==3.24.1
    # via
    #   -r requirements/edx/testing.txt
    #   tox-battery
tox-battery==0.6.1
    # via -r requirements/edx/testing.txt
tqdm==4.62.0
    # via
    #   -r requirements/edx/testing.txt
    #   nltk
transifex-client==0.14.3
    # via -r requirements/edx/testing.txt
typing-extensions==3.10.0.0
    # via
    #   -r requirements/edx/testing.txt
    #   aiohttp
    #   mypy
ua-parser==0.10.0
    # via
    #   -r requirements/edx/testing.txt
    #   django-cookies-samesite
unicodecsv==0.14.1
    # via
    #   -r requirements/edx/testing.txt
    #   edx-enterprise
unidiff==0.6.0
    # via -r requirements/edx/testing.txt
uritemplate==3.0.1
    # via
    #   -r requirements/edx/testing.txt
    #   coreapi
    #   drf-yasg
urllib3==1.26.6
    # via
    #   -r requirements/edx/testing.txt
    #   elasticsearch
    #   geoip2
    #   requests
    #   selenium
    #   transifex-client
user-util==1.0.0
    # via -r requirements/edx/testing.txt
vine==1.3.0
    # via
    #   -r requirements/edx/testing.txt
    #   amqp
    #   celery
virtualenv==20.7.0
    # via
    #   -r requirements/edx/testing.txt
    #   tox
voluptuous==0.12.1
    # via
    #   -r requirements/edx/testing.txt
    #   ora2
vulture==2.3
    # via -r requirements/edx/development.in
watchdog==2.1.3
    # via -r requirements/edx/testing.txt
web-fragments==1.1.0
    # via
    #   -r requirements/edx/testing.txt
    #   crowdsourcehinter-xblock
    #   edx-sga
    #   staff-graded-xblock
    #   xblock
    #   xblock-utils
webencodings==0.5.1
    # via
    #   -r requirements/edx/testing.txt
    #   bleach
    #   html5lib
webob==1.8.7
    # via
    #   -r requirements/edx/testing.txt
    #   xblock
    #   xmodule
wheel==0.36.2
    # via
    #   -r requirements/edx/pip-tools.txt
    #   pip-tools
wrapt==1.11.2
    # via
    #   -c requirements/edx/../constraints.txt
    #   -r requirements/edx/testing.txt
    #   astroid
xblock==1.5.0
    # via
    #   -r requirements/edx/testing.txt
    #   acid-xblock
    #   crowdsourcehinter-xblock
    #   done-xblock
    #   edx-completion
    #   edx-sga
    #   edx-user-state-client
    #   edx-when
    #   lti-consumer-xblock
    #   ora2
    #   rate-xblock
    #   staff-graded-xblock
    #   xblock-discussion
    #   xblock-drag-and-drop-v2
    #   xblock-google-drive
    #   xblock-poll
    #   xblock-utils
git+https://github.com/edx-solutions/xblock-drag-and-drop-v2@v2.3.5#egg=xblock-drag-and-drop-v2==2.3.5
    # via -r requirements/edx/testing.txt
git+https://github.com/open-craft/xblock-poll@922cd36fb1c3cfe00b4ce03b19a13185d136447d#egg=xblock-poll==1.10.2
    # via -r requirements/edx/testing.txt
xblock-utils==2.1.3
    # via
    #   -r requirements/edx/testing.txt
    #   edx-sga
    #   lti-consumer-xblock
    #   staff-graded-xblock
    #   xblock-drag-and-drop-v2
    #   xblock-google-drive
xmlsec==1.3.11
    # via
    #   -r requirements/edx/testing.txt
    #   python3-saml
xss-utils==0.3.0
    # via -r requirements/edx/testing.txt
yarl==1.6.3
    # via
    #   -r requirements/edx/testing.txt
    #   aiohttp
zipp==3.5.0
    # via
    #   -r requirements/edx/testing.txt
    #   importlib-metadata

# The following packages are considered to be unsafe in a requirements file:
# pip
# setuptools<|MERGE_RESOLUTION|>--- conflicted
+++ resolved
@@ -562,11 +562,7 @@
     #   xmodule
 edx-organizations==6.10.0
     # via -r requirements/edx/testing.txt
-<<<<<<< HEAD
 -e git+https://github.com/edx/edx-proctoring.git@c4f5cf0f20933e66926917f2bb7b67d4f5f3b866#egg=edx_proctoring
-=======
-edx-proctoring==3.23.0
->>>>>>> 29f29f9d
     # via
     #   -r requirements/edx/testing.txt
     #   edx-proctoring-proctortrack
