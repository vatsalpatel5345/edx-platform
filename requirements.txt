--- conflicted
+++ resolved
@@ -20,10 +20,6 @@
 django-jasmine
 beautifulsoup
 requests
-<<<<<<< HEAD
 sympy
 newrelic
-=======
-newrelic
-glob2
->>>>>>> 6b9130fa
+glob2