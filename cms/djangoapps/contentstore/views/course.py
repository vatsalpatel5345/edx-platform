"""
Views related to operations on course objects
"""
import copy
from django.shortcuts import redirect
import json
import random
import logging
import string  # pylint: disable=deprecated-module
from django.utils.translation import ugettext as _
import django.utils
from django.contrib.auth.decorators import login_required
from django.conf import settings
from django.views.decorators.http import require_http_methods, require_GET
from django.core.exceptions import PermissionDenied
from django.core.urlresolvers import reverse
from django.http import HttpResponseBadRequest, HttpResponseNotFound, HttpResponse, Http404
from util.json_request import JsonResponse, JsonResponseBadRequest
from util.date_utils import get_default_time_display
from edxmako.shortcuts import render_to_response

from xmodule.course_module import DEFAULT_START_DATE
from xmodule.error_module import ErrorDescriptor
from xmodule.modulestore.django import modulestore
from xmodule.contentstore.content import StaticContent
from xmodule.tabs import CourseTab, CourseTabList, InvalidTabsException
from openedx.core.lib.course_tabs import CourseTabPluginManager
from openedx.core.djangoapps.credit.api import is_credit_course, get_credit_requirements
from openedx.core.djangoapps.credit.tasks import update_credit_course_requirements
from openedx.core.djangoapps.content.course_structures.api.v0 import api, errors
from xmodule.modulestore import EdxJSONEncoder
from xmodule.modulestore.exceptions import ItemNotFoundError, DuplicateCourseError
from opaque_keys import InvalidKeyError
from opaque_keys.edx.locations import Location
from opaque_keys.edx.keys import CourseKey

from django.views.decorators.csrf import ensure_csrf_cookie
from contentstore.course_info_model import get_course_updates, update_course_updates, delete_course_update
from contentstore.course_group_config import (
    GroupConfiguration,
    GroupConfigurationsValidationError,
    RANDOM_SCHEME,
    COHORT_SCHEME
)
from contentstore.courseware_index import CoursewareSearchIndexer, SearchIndexingError
from contentstore.utils import (
    add_instructor,
    initialize_permissions,
    get_lms_link_for_item,
    reverse_course_url,
    reverse_library_url,
    reverse_usage_url,
    reverse_url,
    remove_all_instructors,
)
from models.settings.course_details import CourseDetails, CourseSettingsEncoder
from models.settings.course_grading import CourseGradingModel
from models.settings.course_metadata import CourseMetadata
from util.json_request import expect_json
from util.string_utils import _has_non_ascii_characters
from student.auth import has_studio_write_access, has_studio_read_access
from .component import (
    SPLIT_TEST_COMPONENT_TYPE,
    ADVANCED_COMPONENT_TYPES,
)
from contentstore.tasks import rerun_course
from contentstore.views.entrance_exam import (
    create_entrance_exam,
    update_entrance_exam,
    delete_entrance_exam
)

from .library import LIBRARIES_ENABLED
from .item import create_xblock_info
from contentstore.push_notification import push_notification_enabled
from course_creators.views import get_course_creator_status, add_user_with_status_unrequested
from contentstore import utils
from student.roles import (
    CourseInstructorRole, CourseStaffRole, CourseCreatorRole, GlobalStaff, UserBasedRole
)
from student import auth
from course_action_state.models import CourseRerunState, CourseRerunUIStateManager
from course_action_state.managers import CourseActionStateItemNotFoundError
from microsite_configuration import microsite
from xmodule.course_module import CourseFields
from student.auth import has_course_author_access

from util.milestones_helpers import (
    set_prerequisite_courses,
    is_valid_course_key
)

log = logging.getLogger(__name__)

__all__ = ['course_info_handler', 'course_handler', 'course_listing',
           'course_info_update_handler', 'course_search_index_handler',
           'course_rerun_handler',
           'settings_handler',
           'grading_handler',
           'advanced_settings_handler',
           'course_notifications_handler',
           'textbooks_list_handler', 'textbooks_detail_handler',
           'group_configurations_list_handler', 'group_configurations_detail_handler']


class AccessListFallback(Exception):
    """
    An exception that is raised whenever we need to `fall back` to fetching *all* courses
    available to a user, rather than using a shorter method (i.e. fetching by group)
    """
    pass


def get_course_and_check_access(course_key, user, depth=0):
    """
    Internal method used to calculate and return the locator and course module
    for the view functions in this file.
    """
    if not has_studio_read_access(user, course_key):
        raise PermissionDenied()
    course_module = modulestore().get_course(course_key, depth=depth)
    return course_module


def reindex_course_and_check_access(course_key, user):
    """
    Internal method used to restart indexing on a course.
    """
    if not has_course_author_access(user, course_key):
        raise PermissionDenied()
    return CoursewareSearchIndexer.do_course_reindex(modulestore(), course_key)


@login_required
def course_notifications_handler(request, course_key_string=None, action_state_id=None):
    """
    Handle incoming requests for notifications in a RESTful way.

    course_key_string and action_state_id must both be set; else a HttpBadResponseRequest is returned.

    For each of these operations, the requesting user must have access to the course;
    else a PermissionDenied error is returned.

    GET
        json: return json representing information about the notification (action, state, etc)
    DELETE
        json: return json repressing success or failure of dismissal/deletion of the notification
    PUT
        Raises a NotImplementedError.
    POST
        Raises a NotImplementedError.
    """
    # ensure that we have a course and an action state
    if not course_key_string or not action_state_id:
        return HttpResponseBadRequest()

    response_format = request.REQUEST.get('format', 'html')

    course_key = CourseKey.from_string(course_key_string)

    if response_format == 'json' or 'application/json' in request.META.get('HTTP_ACCEPT', 'application/json'):
        if not has_studio_write_access(request.user, course_key):
            raise PermissionDenied()
        if request.method == 'GET':
            return _course_notifications_json_get(action_state_id)
        elif request.method == 'DELETE':
            # we assume any delete requests dismiss actions from the UI
            return _dismiss_notification(request, action_state_id)
        elif request.method == 'PUT':
            raise NotImplementedError()
        elif request.method == 'POST':
            raise NotImplementedError()
        else:
            return HttpResponseBadRequest()
    else:
        return HttpResponseNotFound()


def _course_notifications_json_get(course_action_state_id):
    """
    Return the action and the action state for the given id
    """
    try:
        action_state = CourseRerunState.objects.find_first(id=course_action_state_id)
    except CourseActionStateItemNotFoundError:
        return HttpResponseBadRequest()

    action_state_info = {
        'action': action_state.action,
        'state': action_state.state,
        'should_display': action_state.should_display
    }
    return JsonResponse(action_state_info)


def _dismiss_notification(request, course_action_state_id):  # pylint: disable=unused-argument
    """
    Update the display of the course notification
    """
    try:
        action_state = CourseRerunState.objects.find_first(id=course_action_state_id)

    except CourseActionStateItemNotFoundError:
        # Can't dismiss a notification that doesn't exist in the first place
        return HttpResponseBadRequest()

    if action_state.state == CourseRerunUIStateManager.State.FAILED:
        # We remove all permissions for this course key at this time, since
        # no further access is required to a course that failed to be created.
        remove_all_instructors(action_state.course_key)

    # The CourseRerunState is no longer needed by the UI; delete
    action_state.delete()

    return JsonResponse({'success': True})


# pylint: disable=unused-argument
@login_required
def course_handler(request, course_key_string=None):
    """
    The restful handler for course specific requests.
    It provides the course tree with the necessary information for identifying and labeling the parts. The root
    will typically be a 'course' object but may not be especially as we support modules.

    GET
        html: return course listing page if not given a course id
        html: return html page overview for the given course if given a course id
        json: return json representing the course branch's index entry as well as dag w/ all of the children
        replaced w/ json docs where each doc has {'_id': , 'display_name': , 'children': }
    POST
        json: create a course, return resulting json
        descriptor (same as in GET course/...). Leaving off /branch/draft would imply create the course w/ default
        branches. Cannot change the structure contents ('_id', 'display_name', 'children') but can change the
        index entry.
    PUT
        json: update this course (index entry not xblock) such as repointing head, changing display name, org,
        course, run. Return same json as above.
    DELETE
        json: delete this branch from this course (leaving off /branch/draft would imply delete the course)
    """
    try:
        response_format = request.REQUEST.get('format', 'html')
        if response_format == 'json' or 'application/json' in request.META.get('HTTP_ACCEPT', 'application/json'):
            if request.method == 'GET':
                course_key = CourseKey.from_string(course_key_string)
                with modulestore().bulk_operations(course_key):
                    course_module = get_course_and_check_access(course_key, request.user, depth=None)
                    return JsonResponse(_course_outline_json(request, course_module))
            elif request.method == 'POST':  # not sure if this is only post. If one will have ids, it goes after access
                return _create_or_rerun_course(request)
            elif not has_studio_write_access(request.user, CourseKey.from_string(course_key_string)):
                raise PermissionDenied()
            elif request.method == 'PUT':
                raise NotImplementedError()
            elif request.method == 'DELETE':
                raise NotImplementedError()
            else:
                return HttpResponseBadRequest()
        elif request.method == 'GET':  # assume html
            if course_key_string is None:
                return redirect(reverse("home"))
            else:
                return course_index(request, CourseKey.from_string(course_key_string))
        else:
            return HttpResponseNotFound()
    except InvalidKeyError:
        raise Http404


@login_required
@ensure_csrf_cookie
@require_http_methods(["GET"])
def course_rerun_handler(request, course_key_string):
    """
    The restful handler for course reruns.
    GET
        html: return html page with form to rerun a course for the given course id
    """
    # Only global staff (PMs) are able to rerun courses during the soft launch
    if not GlobalStaff().has_user(request.user):
        raise PermissionDenied()
    course_key = CourseKey.from_string(course_key_string)
    with modulestore().bulk_operations(course_key):
        course_module = get_course_and_check_access(course_key, request.user, depth=3)
        if request.method == 'GET':
            return render_to_response('course-create-rerun.html', {
                'source_course_key': course_key,
                'display_name': course_module.display_name,
                'user': request.user,
                'course_creator_status': _get_course_creator_status(request.user),
                'allow_unicode_course_id': settings.FEATURES.get('ALLOW_UNICODE_COURSE_ID', False)
            })


@login_required
@ensure_csrf_cookie
@require_GET
def course_search_index_handler(request, course_key_string):
    """
    The restful handler for course indexing.
    GET
        html: return status of indexing task
        json: return status of indexing task
    """
    # Only global staff (PMs) are able to index courses
    if not GlobalStaff().has_user(request.user):
        raise PermissionDenied()
    course_key = CourseKey.from_string(course_key_string)
    content_type = request.META.get('CONTENT_TYPE', None)
    if content_type is None:
        content_type = "application/json; charset=utf-8"
    with modulestore().bulk_operations(course_key):
        try:
            reindex_course_and_check_access(course_key, request.user)
        except SearchIndexingError as search_err:
            return HttpResponse(json.dumps({
                "user_message": search_err.error_list
            }), content_type=content_type, status=500)
        return HttpResponse(json.dumps({
            "user_message": _("Course has been successfully reindexed.")
        }), content_type=content_type, status=200)


def _course_outline_json(request, course_module):
    """
    Returns a JSON representation of the course module and recursively all of its children.
    """
    return create_xblock_info(
        course_module,
        include_child_info=True,
        course_outline=True,
        include_children_predicate=lambda xblock: not xblock.category == 'vertical',
        user=request.user
    )


def _accessible_courses_list(request):
    """
    List all courses available to the logged in user by iterating through all the courses
    """
    def course_filter(course):
        """
        Filter out unusable and inaccessible courses
        """
        if isinstance(course, ErrorDescriptor):
            return False

        # pylint: disable=fixme
        # TODO remove this condition when templates purged from db
        if course.location.course == 'templates':
            return False

        return has_studio_read_access(request.user, course.id)

    courses = filter(course_filter, modulestore().get_courses())
    in_process_course_actions = [
        course for course in
        CourseRerunState.objects.find_all(
            exclude_args={'state': CourseRerunUIStateManager.State.SUCCEEDED}, should_display=True
        )
        if has_studio_read_access(request.user, course.course_key)
    ]
    return courses, in_process_course_actions


def _accessible_courses_list_from_groups(request):
    """
    List all courses available to the logged in user by reversing access group names
    """
    courses_list = {}
    in_process_course_actions = []

    instructor_courses = UserBasedRole(request.user, CourseInstructorRole.ROLE).courses_with_role()
    staff_courses = UserBasedRole(request.user, CourseStaffRole.ROLE).courses_with_role()
    all_courses = instructor_courses | staff_courses

    for course_access in all_courses:
        course_key = course_access.course_id
        if course_key is None:
            # If the course_access does not have a course_id, it's an org-based role, so we fall back
            raise AccessListFallback
        if course_key not in courses_list:
            # check for any course action state for this course
            in_process_course_actions.extend(
                CourseRerunState.objects.find_all(
                    exclude_args={'state': CourseRerunUIStateManager.State.SUCCEEDED},
                    should_display=True,
                    course_key=course_key,
                )
            )
            # check for the course itself
            try:
                course = modulestore().get_course(course_key)
            except ItemNotFoundError:
                # If a user has access to a course that doesn't exist, don't do anything with that course
                pass
            if course is not None and not isinstance(course, ErrorDescriptor):
                # ignore deleted or errored courses
                courses_list[course_key] = course

    return courses_list.values(), in_process_course_actions


def _accessible_libraries_list(user):
    """
    List all libraries available to the logged in user by iterating through all libraries
    """
    # No need to worry about ErrorDescriptors - split's get_libraries() never returns them.
    return [lib for lib in modulestore().get_libraries() if has_studio_read_access(user, lib.location.library_key)]


@login_required
@ensure_csrf_cookie
def course_listing(request):
    """
    List all courses available to the logged in user
    """
    courses, in_process_course_actions = get_courses_accessible_to_user(request)
    libraries = _accessible_libraries_list(request.user) if LIBRARIES_ENABLED else []

    def format_in_process_course_view(uca):
        """
        Return a dict of the data which the view requires for each unsucceeded course
        """
        return {
            'display_name': uca.display_name,
            'course_key': unicode(uca.course_key),
            'org': uca.course_key.org,
            'number': uca.course_key.course,
            'run': uca.course_key.run,
            'is_failed': True if uca.state == CourseRerunUIStateManager.State.FAILED else False,
            'is_in_progress': True if uca.state == CourseRerunUIStateManager.State.IN_PROGRESS else False,
            'dismiss_link': reverse_course_url(
                'course_notifications_handler',
                uca.course_key,
                kwargs={
                    'action_state_id': uca.id,
                },
            ) if uca.state == CourseRerunUIStateManager.State.FAILED else ''
        }

    def format_library_for_view(library):
        """
        Return a dict of the data which the view requires for each library
        """
        return {
            'display_name': library.display_name,
            'library_key': unicode(library.location.library_key),
            'url': reverse_library_url('library_handler', unicode(library.location.library_key)),
            'org': library.display_org_with_default,
            'number': library.display_number_with_default,
            'can_edit': has_studio_write_access(request.user, library.location.library_key),
        }

    courses = _remove_in_process_courses(courses, in_process_course_actions)
    in_process_course_actions = [format_in_process_course_view(uca) for uca in in_process_course_actions]

    return render_to_response('index.html', {
        'courses': courses,
        'in_process_course_actions': in_process_course_actions,
        'libraries_enabled': LIBRARIES_ENABLED,
        'libraries': [format_library_for_view(lib) for lib in libraries],
        'show_new_library_button': LIBRARIES_ENABLED and request.user.is_active,
        'user': request.user,
        'request_course_creator_url': reverse('contentstore.views.request_course_creator'),
        'course_creator_status': _get_course_creator_status(request.user),
        'rerun_creator_status': GlobalStaff().has_user(request.user),
        'allow_unicode_course_id': settings.FEATURES.get('ALLOW_UNICODE_COURSE_ID', False),
        'allow_course_reruns': settings.FEATURES.get('ALLOW_COURSE_RERUNS', True)
    })


def _get_rerun_link_for_item(course_key):
    """ Returns the rerun link for the given course key. """
    return reverse_course_url('course_rerun_handler', course_key)


def _deprecated_blocks_info(course_module, deprecated_block_types):
    """
    Returns deprecation information about `deprecated_block_types`

    Arguments:
        course_module (CourseDescriptor): course object
        deprecated_block_types (list): list of deprecated blocks types

    Returns:
        Dict with following keys:
        block_types (list): list containing types of all deprecated blocks
        block_types_enabled (bool): True if any or all `deprecated_blocks` present in Advanced Module List else False
        blocks (list): List of `deprecated_block_types` component names and their parent's url
        advance_settings_url (str): URL to advance settings page
    """
    data = {
        'block_types': deprecated_block_types,
        'block_types_enabled': any(
            block_type in course_module.advanced_modules for block_type in deprecated_block_types
        ),
        'blocks': [],
        'advance_settings_url': reverse_course_url('advanced_settings_handler', course_module.id)
    }

    try:
        structure_data = api.course_structure(course_module.id, block_types=deprecated_block_types)
    except errors.CourseStructureNotAvailableError:
        return data

    blocks = []
    for block in structure_data['blocks'].values():
        blocks.append([reverse_usage_url('container_handler', block['parent']), block['display_name']])

    data['blocks'].extend(blocks)

    return data


@login_required
@ensure_csrf_cookie
def course_index(request, course_key):
    """
    Display an editable course overview.

    org, course, name: Attributes of the Location for the item to edit
    """
    # A depth of None implies the whole course. The course outline needs this in order to compute has_changes.
    # A unit may not have a draft version, but one of its components could, and hence the unit itself has changes.
    with modulestore().bulk_operations(course_key):
        course_module = get_course_and_check_access(course_key, request.user, depth=None)
        lms_link = get_lms_link_for_item(course_module.location)
        reindex_link = None
        if settings.FEATURES.get('ENABLE_COURSEWARE_INDEX', False):
            reindex_link = "/course/{course_id}/search_reindex".format(course_id=unicode(course_key))
        sections = course_module.get_children()
        course_structure = _course_outline_json(request, course_module)
        locator_to_show = request.REQUEST.get('show', None)
        course_release_date = get_default_time_display(course_module.start) if course_module.start != DEFAULT_START_DATE else _("Unscheduled")
        settings_url = reverse_course_url('settings_handler', course_key)

        try:
            current_action = CourseRerunState.objects.find_first(course_key=course_key, should_display=True)
        except (ItemNotFoundError, CourseActionStateItemNotFoundError):
            current_action = None

        deprecated_blocks_info = _deprecated_blocks_info(course_module, settings.DEPRECATED_BLOCK_TYPES)

        return render_to_response('course_outline.html', {
            'context_course': course_module,
            'lms_link': lms_link,
            'sections': sections,
            'course_structure': course_structure,
            'initial_state': course_outline_initial_state(locator_to_show, course_structure) if locator_to_show else None,
            'course_graders': json.dumps(
                CourseGradingModel.fetch(course_key).graders
            ),
            'rerun_notification_id': current_action.id if current_action else None,
            'course_release_date': course_release_date,
            'settings_url': settings_url,
            'reindex_link': reindex_link,
            'deprecated_blocks_info': deprecated_blocks_info,
            'notification_dismiss_url': reverse_course_url(
                'course_notifications_handler',
                current_action.course_key,
                kwargs={
                    'action_state_id': current_action.id,
                },
            ) if current_action else None,
        })


def get_courses_accessible_to_user(request):
    """
    Try to get all courses by first reversing django groups and fallback to old method if it fails
    Note: overhead of pymongo reads will increase if getting courses from django groups fails
    """
    if GlobalStaff().has_user(request.user):
        # user has global access so no need to get courses from django groups
        courses, in_process_course_actions = _accessible_courses_list(request)
    else:
        try:
            courses, in_process_course_actions = _accessible_courses_list_from_groups(request)
        except AccessListFallback:
            # user have some old groups or there was some error getting courses from django groups
            # so fallback to iterating through all courses
            courses, in_process_course_actions = _accessible_courses_list(request)
    return courses, in_process_course_actions


def _remove_in_process_courses(courses, in_process_course_actions):
    """
    removes any in-process courses in courses list. in-process actually refers to courses
    that are in the process of being generated for re-run
    """
    def format_course_for_view(course):
        """
        Return a dict of the data which the view requires for each course
        """
        return {
            'display_name': course.display_name,
            'course_key': unicode(course.location.course_key),
            'url': reverse_course_url('course_handler', course.id),
            'lms_link': get_lms_link_for_item(course.location),
            'rerun_link': _get_rerun_link_for_item(course.id),
            'org': course.display_org_with_default,
            'number': course.display_number_with_default,
            'run': course.location.run
        }

    in_process_action_course_keys = [uca.course_key for uca in in_process_course_actions]
    courses = [
        format_course_for_view(c)
        for c in courses
        if not isinstance(c, ErrorDescriptor) and (c.id not in in_process_action_course_keys)
    ]
    return courses


def course_outline_initial_state(locator_to_show, course_structure):
    """
    Returns the desired initial state for the course outline view. If the 'show' request parameter
    was provided, then the view's initial state will be to have the desired item fully expanded
    and to scroll to see the new item.
    """
    def find_xblock_info(xblock_info, locator):
        """
        Finds the xblock info for the specified locator.
        """
        if xblock_info['id'] == locator:
            return xblock_info
        children = xblock_info['child_info']['children'] if xblock_info.get('child_info', None) else None
        if children:
            for child_xblock_info in children:
                result = find_xblock_info(child_xblock_info, locator)
                if result:
                    return result
        return None

    def collect_all_locators(locators, xblock_info):
        """
        Collect all the locators for an xblock and its children.
        """
        locators.append(xblock_info['id'])
        children = xblock_info['child_info']['children'] if xblock_info.get('child_info', None) else None
        if children:
            for child_xblock_info in children:
                collect_all_locators(locators, child_xblock_info)

    selected_xblock_info = find_xblock_info(course_structure, locator_to_show)
    if not selected_xblock_info:
        return None
    expanded_locators = []
    collect_all_locators(expanded_locators, selected_xblock_info)
    return {
        'locator_to_show': locator_to_show,
        'expanded_locators': expanded_locators
    }


@expect_json
def _create_or_rerun_course(request):
    """
    To be called by requests that create a new destination course (i.e., create_new_course and rerun_course)
    Returns the destination course_key and overriding fields for the new course.
    Raises DuplicateCourseError and InvalidKeyError
    """
    if not auth.has_access(request.user, CourseCreatorRole()):
        raise PermissionDenied()

    try:
        org = request.json.get('org')
        course = request.json.get('number', request.json.get('course'))
        display_name = request.json.get('display_name')
        # force the start date for reruns and allow us to override start via the client
        start = request.json.get('start', CourseFields.start.default)
        run = request.json.get('run')

        # allow/disable unicode characters in course_id according to settings
        if not settings.FEATURES.get('ALLOW_UNICODE_COURSE_ID'):
            if _has_non_ascii_characters(org) or _has_non_ascii_characters(course) or _has_non_ascii_characters(run):
                return JsonResponse(
                    {'error': _('Special characters not allowed in organization, course number, and course run.')},
                    status=400
                )

        fields = {'start': start}
        if display_name is not None:
            fields['display_name'] = display_name

        # Set a unique wiki_slug for newly created courses. To maintain active wiki_slugs for
        # existing xml courses this cannot be changed in CourseDescriptor.
        # # TODO get rid of defining wiki slug in this org/course/run specific way and reconcile
        # w/ xmodule.course_module.CourseDescriptor.__init__
        wiki_slug = u"{0}.{1}.{2}".format(org, course, run)
        definition_data = {'wiki_slug': wiki_slug}
        fields.update(definition_data)

        if 'source_course_key' in request.json:
            return _rerun_course(request, org, course, run, fields)
        else:
            return _create_new_course(request, org, course, run, fields)

    except DuplicateCourseError:
        return JsonResponse({
            'ErrMsg': _(
                'There is already a course defined with the same '
                'organization and course number. Please '
                'change either organization or course number to be unique.'
            ),
            'OrgErrMsg': _(
                'Please change either the organization or '
                'course number so that it is unique.'),
            'CourseErrMsg': _(
                'Please change either the organization or '
                'course number so that it is unique.'),
        })
    except InvalidKeyError as error:
        return JsonResponse({
            "ErrMsg": _("Unable to create course '{name}'.\n\n{err}").format(name=display_name, err=error.message)}
        )


def _create_new_course(request, org, number, run, fields):
    """
    Create a new course.
    Returns the URL for the course overview page.
    Raises DuplicateCourseError if the course already exists
    """
    store_for_new_course = modulestore().default_modulestore.get_modulestore_type()
    new_course = create_new_course_in_store(store_for_new_course, request.user, org, number, run, fields)
    return JsonResponse({
        'url': reverse_course_url('course_handler', new_course.id),
        'course_key': unicode(new_course.id),
    })


def create_new_course_in_store(store, user, org, number, run, fields):
    """
    Create course in store w/ handling instructor enrollment, permissions, and defaulting the wiki slug.
    Separated out b/c command line course creation uses this as well as the web interface.
    """

    # Set default language from settings
    fields.update({'language': getattr(settings, 'DEFAULT_COURSE_LANGUAGE', 'en')})

    with modulestore().default_store(store):
        # Creating the course raises DuplicateCourseError if an existing course with this org/name is found
        new_course = modulestore().create_course(
            org,
            number,
            run,
            user.id,
            fields=fields,
        )

    # Send statistics
    from appsembler.models import update_course_statistics
    update_course_statistics()

    # Make sure user has instructor and staff access to the new course
    add_instructor(new_course.id, user, user)

    # Initialize permissions for user in the new course
    initialize_permissions(new_course.id, user)
    return new_course


def _rerun_course(request, org, number, run, fields):
    """
    Reruns an existing course.
    Returns the URL for the course listing page.
    """
    source_course_key = CourseKey.from_string(request.json.get('source_course_key'))

    # verify user has access to the original course
    if not has_studio_write_access(request.user, source_course_key):
        raise PermissionDenied()

    # create destination course key
    store = modulestore()
    with store.default_store('split'):
        destination_course_key = store.make_course_key(org, number, run)

    # verify org course and run don't already exist
    if store.has_course(destination_course_key, ignore_case=True):
        raise DuplicateCourseError(source_course_key, destination_course_key)

    # Make sure user has instructor and staff access to the destination course
    # so the user can see the updated status for that course
    add_instructor(destination_course_key, request.user, request.user)

    # Mark the action as initiated
    CourseRerunState.objects.initiated(source_course_key, destination_course_key, request.user, fields['display_name'])

    # Rerun the course as a new celery task
    json_fields = json.dumps(fields, cls=EdxJSONEncoder)
    rerun_course.delay(unicode(source_course_key), unicode(destination_course_key), request.user.id, json_fields)

    # Return course listing page
    return JsonResponse({
        'url': reverse_url('course_handler'),
        'destination_course_key': unicode(destination_course_key)
    })


# pylint: disable=unused-argument
@login_required
@ensure_csrf_cookie
@require_http_methods(["GET"])
def course_info_handler(request, course_key_string):
    """
    GET
        html: return html for editing the course info handouts and updates.
    """
    course_key = CourseKey.from_string(course_key_string)
    with modulestore().bulk_operations(course_key):
        course_module = get_course_and_check_access(course_key, request.user)
        if 'text/html' in request.META.get('HTTP_ACCEPT', 'text/html'):
            return render_to_response(
                'course_info.html',
                {
                    'context_course': course_module,
                    'updates_url': reverse_course_url('course_info_update_handler', course_key),
                    'handouts_locator': course_key.make_usage_key('course_info', 'handouts'),
                    'base_asset_url': StaticContent.get_base_url_path_for_course_assets(course_module.id),
                    'push_notification_enabled': push_notification_enabled()
                }
            )
        else:
            return HttpResponseBadRequest("Only supports html requests")


# pylint: disable=unused-argument
@login_required
@ensure_csrf_cookie
@require_http_methods(("GET", "POST", "PUT", "DELETE"))
@expect_json
def course_info_update_handler(request, course_key_string, provided_id=None):
    """
    restful CRUD operations on course_info updates.
    provided_id should be none if it's new (create) and index otherwise.
    GET
        json: return the course info update models
    POST
        json: create an update
    PUT or DELETE
        json: change an existing update
    """
    if 'application/json' not in request.META.get('HTTP_ACCEPT', 'application/json'):
        return HttpResponseBadRequest("Only supports json requests")

    course_key = CourseKey.from_string(course_key_string)
    usage_key = course_key.make_usage_key('course_info', 'updates')
    if provided_id == '':
        provided_id = None

    # check that logged in user has permissions to this item (GET shouldn't require this level?)
    if not has_studio_write_access(request.user, usage_key.course_key):
        raise PermissionDenied()

    if request.method == 'GET':
        course_updates = get_course_updates(usage_key, provided_id, request.user.id)
        if isinstance(course_updates, dict) and course_updates.get('error'):
            return JsonResponse(course_updates, course_updates.get('status', 400))
        else:
            return JsonResponse(course_updates)
    elif request.method == 'DELETE':
        try:
            return JsonResponse(delete_course_update(usage_key, request.json, provided_id, request.user))
        except:
            return HttpResponseBadRequest(
                "Failed to delete",
                content_type="text/plain"
            )
    # can be either and sometimes django is rewriting one to the other:
    elif request.method in ('POST', 'PUT'):
        try:
            return JsonResponse(update_course_updates(usage_key, request.json, provided_id, request.user))
        except:
            return HttpResponseBadRequest(
                "Failed to save",
                content_type="text/plain"
            )


@login_required
@ensure_csrf_cookie
@require_http_methods(("GET", "PUT", "POST"))
@expect_json
def settings_handler(request, course_key_string):
    """
    Course settings for dates and about pages
    GET
        html: get the page
        json: get the CourseDetails model
    PUT
        json: update the Course and About xblocks through the CourseDetails model
    """
    course_key = CourseKey.from_string(course_key_string)
    prerequisite_course_enabled = settings.FEATURES.get('ENABLE_PREREQUISITE_COURSES', False)
    credit_eligibility_enabled = settings.FEATURES.get('ENABLE_CREDIT_ELIGIBILITY', False)
    with modulestore().bulk_operations(course_key):
        course_module = get_course_and_check_access(course_key, request.user)
        if 'text/html' in request.META.get('HTTP_ACCEPT', '') and request.method == 'GET':
            upload_asset_url = reverse_course_url('assets_handler', course_key)

            # see if the ORG of this course can be attributed to a 'Microsite'. In that case, the
            # course about page should be editable in Studio
            about_page_editable = not microsite.get_value_for_org(
                course_module.location.org,
                'ENABLE_MKTG_SITE',
                settings.FEATURES.get('ENABLE_MKTG_SITE', False)
            )

            short_description_editable = settings.FEATURES.get('EDITABLE_SHORT_DESCRIPTION', True)
            settings_context = {
                'context_course': course_module,
                'course_locator': course_key,
                'lms_link_for_about_page': utils.get_lms_link_for_about_page(course_key),
                'course_image_url': utils.course_image_url(course_module),
                'details_url': reverse_course_url('settings_handler', course_key),
                'about_page_editable': about_page_editable,
                'short_description_editable': short_description_editable,
                'upload_asset_url': upload_asset_url,
                'course_handler_url': reverse_course_url('course_handler', course_key),
                'language_options': settings.ALL_LANGUAGES,
                'credit_eligibility_enabled': credit_eligibility_enabled,
                'is_credit_course': False,
                'show_min_grade_warning': False,
            }
            if prerequisite_course_enabled:
                courses, in_process_course_actions = get_courses_accessible_to_user(request)
                # exclude current course from the list of available courses
                courses = [course for course in courses if course.id != course_key]
                if courses:
                    courses = _remove_in_process_courses(courses, in_process_course_actions)
                settings_context.update({'possible_pre_requisite_courses': courses})

            if credit_eligibility_enabled:
                if is_credit_course(course_key):
                    # get and all credit eligibility requirements
                    credit_requirements = get_credit_requirements(course_key)
                    # pair together requirements with same 'namespace' values
                    paired_requirements = {}
                    for requirement in credit_requirements:
                        namespace = requirement.pop("namespace")
                        paired_requirements.setdefault(namespace, []).append(requirement)

                    # if 'minimum_grade_credit' of a course is not set or 0 then
                    # show warning message to course author.
                    show_min_grade_warning = False if course_module.minimum_grade_credit > 0 else True
                    settings_context.update(
                        {
                            'is_credit_course': True,
                            'credit_requirements': paired_requirements,
                            'show_min_grade_warning': show_min_grade_warning,
                        }
                    )

            return render_to_response('settings.html', settings_context)
        elif 'application/json' in request.META.get('HTTP_ACCEPT', ''):
            if request.method == 'GET':
                course_details = CourseDetails.fetch(course_key)
                return JsonResponse(
                    course_details,
                    # encoder serializes dates, old locations, and instances
                    encoder=CourseSettingsEncoder
                )
            # For every other possible method type submitted by the caller...
            else:
                # if pre-requisite course feature is enabled set pre-requisite course
                if prerequisite_course_enabled:
                    prerequisite_course_keys = request.json.get('pre_requisite_courses', [])
                    if prerequisite_course_keys:
                        if not all(is_valid_course_key(course_key) for course_key in prerequisite_course_keys):
                            return JsonResponseBadRequest({"error": _("Invalid prerequisite course key")})
                        set_prerequisite_courses(course_key, prerequisite_course_keys)

                # If the entrance exams feature has been enabled, we'll need to check for some
                # feature-specific settings and handle them accordingly
                # We have to be careful that we're only executing the following logic if we actually
                # need to create or delete an entrance exam from the specified course
                if settings.FEATURES.get('ENTRANCE_EXAMS', False):
                    course_entrance_exam_present = course_module.entrance_exam_enabled
                    entrance_exam_enabled = request.json.get('entrance_exam_enabled', '') == 'true'
                    ee_min_score_pct = request.json.get('entrance_exam_minimum_score_pct', None)
                    # If the entrance exam box on the settings screen has been checked...
                    if entrance_exam_enabled:
                        # Load the default minimum score threshold from settings, then try to override it
                        entrance_exam_minimum_score_pct = float(settings.ENTRANCE_EXAM_MIN_SCORE_PCT)
                        if ee_min_score_pct:
                            entrance_exam_minimum_score_pct = float(ee_min_score_pct)
                        if entrance_exam_minimum_score_pct.is_integer():
                            entrance_exam_minimum_score_pct = entrance_exam_minimum_score_pct / 100
                        entrance_exam_minimum_score_pct = unicode(entrance_exam_minimum_score_pct)
                        # If there's already an entrance exam defined, we'll update the existing one
                        if course_entrance_exam_present:
                            exam_data = {
                                'entrance_exam_minimum_score_pct': entrance_exam_minimum_score_pct
                            }
                            update_entrance_exam(request, course_key, exam_data)
                        # If there's no entrance exam defined, we'll create a new one
                        else:
                            create_entrance_exam(request, course_key, entrance_exam_minimum_score_pct)

                    # If the entrance exam box on the settings screen has been unchecked,
                    # and the course has an entrance exam attached...
                    elif not entrance_exam_enabled and course_entrance_exam_present:
                        delete_entrance_exam(request, course_key)

                # Perform the normal update workflow for the CourseDetails model
                return JsonResponse(
                    CourseDetails.update_from_json(course_key, request.json, request.user),
                    encoder=CourseSettingsEncoder
                )


@login_required
@ensure_csrf_cookie
@require_http_methods(("GET", "POST", "PUT", "DELETE"))
@expect_json
def grading_handler(request, course_key_string, grader_index=None):
    """
    Course Grading policy configuration
    GET
        html: get the page
        json no grader_index: get the CourseGrading model (graceperiod, cutoffs, and graders)
        json w/ grader_index: get the specific grader
    PUT
        json no grader_index: update the Course through the CourseGrading model
        json w/ grader_index: create or update the specific grader (create if index out of range)
    """
    course_key = CourseKey.from_string(course_key_string)
    with modulestore().bulk_operations(course_key):
        course_module = get_course_and_check_access(course_key, request.user)

        if 'text/html' in request.META.get('HTTP_ACCEPT', '') and request.method == 'GET':
            course_details = CourseGradingModel.fetch(course_key)

            return render_to_response('settings_graders.html', {
                'context_course': course_module,
                'course_locator': course_key,
                'course_details': json.dumps(course_details, cls=CourseSettingsEncoder),
                'grading_url': reverse_course_url('grading_handler', course_key),
                'is_credit_course': is_credit_course(course_key),
            })
        elif 'application/json' in request.META.get('HTTP_ACCEPT', ''):
            if request.method == 'GET':
                if grader_index is None:
                    return JsonResponse(
                        CourseGradingModel.fetch(course_key),
                        # encoder serializes dates, old locations, and instances
                        encoder=CourseSettingsEncoder
                    )
                else:
                    return JsonResponse(CourseGradingModel.fetch_grader(course_key, grader_index))
            elif request.method in ('POST', 'PUT'):  # post or put, doesn't matter.
                # update credit course requirements if 'minimum_grade_credit'
                # field value is changed
                if 'minimum_grade_credit' in request.json:
                    update_credit_course_requirements.delay(unicode(course_key))

                # None implies update the whole model (cutoffs, graceperiod, and graders) not a specific grader
                if grader_index is None:
                    return JsonResponse(
                        CourseGradingModel.update_from_json(course_key, request.json, request.user),
                        encoder=CourseSettingsEncoder
                    )
                else:
                    return JsonResponse(
                        CourseGradingModel.update_grader_from_json(course_key, request.json, request.user)
                    )
            elif request.method == "DELETE" and grader_index is not None:
                CourseGradingModel.delete_grader(course_key, grader_index, request.user)
                return JsonResponse()


def _refresh_course_tabs(request, course_module):
    """
    Automatically adds/removes tabs if changes to the course require them.

    Raises:
        InvalidTabsException: raised if there's a problem with the new version of the tabs.
    """

    def update_tab(tabs, tab_type, tab_enabled):
        """
        Adds or removes a course tab based upon whether it is enabled.
        """
        tab_panel = {
            "type": tab_type.type,
        }
        has_tab = tab_panel in tabs
        if tab_enabled and not has_tab:
            tabs.append(CourseTab.from_json(tab_panel))
        elif not tab_enabled and has_tab:
            tabs.remove(tab_panel)

    course_tabs = copy.copy(course_module.tabs)

    # Additionally update any tabs that are provided by non-dynamic course views
    for tab_type in CourseTabPluginManager.get_tab_types():
        if not tab_type.is_dynamic and tab_type.is_default:
            tab_enabled = tab_type.is_enabled(course_module, user=request.user)
            update_tab(course_tabs, tab_type, tab_enabled)

    CourseTabList.validate_tabs(course_tabs)

    # Save the tabs into the course if they have been changed
    if course_tabs != course_module.tabs:
        course_module.tabs = course_tabs


@login_required
@ensure_csrf_cookie
@require_http_methods(("GET", "POST", "PUT"))
@expect_json
def advanced_settings_handler(request, course_key_string):
    """
    Course settings configuration
    GET
        html: get the page
        json: get the model
    PUT, POST
        json: update the Course's settings. The payload is a json rep of the
            metadata dicts.
    """
    course_key = CourseKey.from_string(course_key_string)
    with modulestore().bulk_operations(course_key):
        course_module = get_course_and_check_access(course_key, request.user)
        if 'text/html' in request.META.get('HTTP_ACCEPT', '') and request.method == 'GET':

            return render_to_response('settings_advanced.html', {
                'context_course': course_module,
                'advanced_dict': json.dumps(CourseMetadata.fetch(course_module)),
                'advanced_settings_url': reverse_course_url('advanced_settings_handler', course_key)
            })
        elif 'application/json' in request.META.get('HTTP_ACCEPT', ''):
            if request.method == 'GET':
                return JsonResponse(CourseMetadata.fetch(course_module))
            else:
                try:
                    # validate data formats and update the course module.
                    # Note: don't update mongo yet, but wait until after any tabs are changed
                    is_valid, errors, updated_data = CourseMetadata.validate_and_update_from_json(
                        course_module,
                        request.json,
                        user=request.user,
                    )

                    if is_valid:
                        try:
                            # update the course tabs if required by any setting changes
                            _refresh_course_tabs(request, course_module)
                        except InvalidTabsException as err:
                            log.exception(err.message)
                            response_message = [
                                {
                                    'message': _('An error occurred while trying to save your tabs'),
                                    'model': {'display_name': _('Tabs Exception')}
                                }
                            ]
                            return JsonResponseBadRequest(response_message)

                        # now update mongo
                        modulestore().update_item(course_module, request.user.id)

                        return JsonResponse(updated_data)
                    else:
                        return JsonResponseBadRequest(errors)

                # Handle all errors that validation doesn't catch
                except (TypeError, ValueError, InvalidTabsException) as err:
                    return HttpResponseBadRequest(
                        django.utils.html.escape(err.message),
                        content_type="text/plain"
                    )


class TextbookValidationError(Exception):
    "An error thrown when a textbook input is invalid"
    pass


def validate_textbooks_json(text):
    """
    Validate the given text as representing a single PDF textbook
    """
    try:
        textbooks = json.loads(text)
    except ValueError:
        raise TextbookValidationError("invalid JSON")
    if not isinstance(textbooks, (list, tuple)):
        raise TextbookValidationError("must be JSON list")
    for textbook in textbooks:
        validate_textbook_json(textbook)
    # check specified IDs for uniqueness
    all_ids = [textbook["id"] for textbook in textbooks if "id" in textbook]
    unique_ids = set(all_ids)
    if len(all_ids) > len(unique_ids):
        raise TextbookValidationError("IDs must be unique")
    return textbooks


def validate_textbook_json(textbook):
    """
    Validate the given text as representing a list of PDF textbooks
    """
    if isinstance(textbook, basestring):
        try:
            textbook = json.loads(textbook)
        except ValueError:
            raise TextbookValidationError("invalid JSON")
    if not isinstance(textbook, dict):
        raise TextbookValidationError("must be JSON object")
    if not textbook.get("tab_title"):
        raise TextbookValidationError("must have tab_title")
    tid = unicode(textbook.get("id", ""))
    if tid and not tid[0].isdigit():
        raise TextbookValidationError("textbook ID must start with a digit")
    return textbook


def assign_textbook_id(textbook, used_ids=()):
    """
    Return an ID that can be assigned to a textbook
    and doesn't match the used_ids
    """
    tid = Location.clean(textbook["tab_title"])
    if not tid[0].isdigit():
        # stick a random digit in front
        tid = random.choice(string.digits) + tid
    while tid in used_ids:
        # add a random ASCII character to the end
        tid = tid + random.choice(string.ascii_lowercase)
    return tid


@require_http_methods(("GET", "POST", "PUT"))
@login_required
@ensure_csrf_cookie
def textbooks_list_handler(request, course_key_string):
    """
    A RESTful handler for textbook collections.

    GET
        html: return textbook list page (Backbone application)
        json: return JSON representation of all textbooks in this course
    POST
        json: create a new textbook for this course
    PUT
        json: overwrite all textbooks in the course with the given list
    """
    course_key = CourseKey.from_string(course_key_string)
    store = modulestore()
    with store.bulk_operations(course_key):
        course = get_course_and_check_access(course_key, request.user)

        if "application/json" not in request.META.get('HTTP_ACCEPT', 'text/html'):
            # return HTML page
            upload_asset_url = reverse_course_url('assets_handler', course_key)
            textbook_url = reverse_course_url('textbooks_list_handler', course_key)
            return render_to_response('textbooks.html', {
                'context_course': course,
                'textbooks': course.pdf_textbooks,
                'upload_asset_url': upload_asset_url,
                'textbook_url': textbook_url,
            })

        # from here on down, we know the client has requested JSON
        if request.method == 'GET':
            return JsonResponse(course.pdf_textbooks)
        elif request.method == 'PUT':
            try:
                textbooks = validate_textbooks_json(request.body)
            except TextbookValidationError as err:
                return JsonResponse({"error": err.message}, status=400)

            tids = set(t["id"] for t in textbooks if "id" in t)
            for textbook in textbooks:
                if "id" not in textbook:
                    tid = assign_textbook_id(textbook, tids)
                    textbook["id"] = tid
                    tids.add(tid)

            if not any(tab['type'] == 'pdf_textbooks' for tab in course.tabs):
                course.tabs.append(CourseTab.load('pdf_textbooks'))
            course.pdf_textbooks = textbooks
            store.update_item(course, request.user.id)
            return JsonResponse(course.pdf_textbooks)
        elif request.method == 'POST':
            # create a new textbook for the course
            try:
                textbook = validate_textbook_json(request.body)
            except TextbookValidationError as err:
                return JsonResponse({"error": err.message}, status=400)
            if not textbook.get("id"):
                tids = set(t["id"] for t in course.pdf_textbooks if "id" in t)
                textbook["id"] = assign_textbook_id(textbook, tids)
            existing = course.pdf_textbooks
            existing.append(textbook)
            course.pdf_textbooks = existing
            if not any(tab['type'] == 'pdf_textbooks' for tab in course.tabs):
                course.tabs.append(CourseTab.load('pdf_textbooks'))
            store.update_item(course, request.user.id)
            resp = JsonResponse(textbook, status=201)
            resp["Location"] = reverse_course_url(
                'textbooks_detail_handler',
                course.id,
                kwargs={'textbook_id': textbook["id"]}
            )
            return resp


@login_required
@ensure_csrf_cookie
@require_http_methods(("GET", "POST", "PUT", "DELETE"))
def textbooks_detail_handler(request, course_key_string, textbook_id):
    """
    JSON API endpoint for manipulating a textbook via its internal ID.
    Used by the Backbone application.

    GET
        json: return JSON representation of textbook
    POST or PUT
        json: update textbook based on provided information
    DELETE
        json: remove textbook
    """
    course_key = CourseKey.from_string(course_key_string)
    store = modulestore()
    with store.bulk_operations(course_key):
        course_module = get_course_and_check_access(course_key, request.user)
        matching_id = [tb for tb in course_module.pdf_textbooks
                       if unicode(tb.get("id")) == unicode(textbook_id)]
        if matching_id:
            textbook = matching_id[0]
        else:
            textbook = None

        if request.method == 'GET':
            if not textbook:
                return JsonResponse(status=404)
            return JsonResponse(textbook)
        elif request.method in ('POST', 'PUT'):  # can be either and sometimes
                                            # django is rewriting one to the other
            try:
                new_textbook = validate_textbook_json(request.body)
            except TextbookValidationError as err:
                return JsonResponse({"error": err.message}, status=400)
            new_textbook["id"] = textbook_id
            if textbook:
                i = course_module.pdf_textbooks.index(textbook)
                new_textbooks = course_module.pdf_textbooks[0:i]
                new_textbooks.append(new_textbook)
                new_textbooks.extend(course_module.pdf_textbooks[i + 1:])
                course_module.pdf_textbooks = new_textbooks
            else:
                course_module.pdf_textbooks.append(new_textbook)
            store.update_item(course_module, request.user.id)
            return JsonResponse(new_textbook, status=201)
        elif request.method == 'DELETE':
            if not textbook:
                return JsonResponse(status=404)
            i = course_module.pdf_textbooks.index(textbook)
            remaining_textbooks = course_module.pdf_textbooks[0:i]
            remaining_textbooks.extend(course_module.pdf_textbooks[i + 1:])
            course_module.pdf_textbooks = remaining_textbooks
            store.update_item(course_module, request.user.id)
            return JsonResponse()


def remove_content_or_experiment_group(request, store, course, configuration, group_configuration_id, group_id=None):
    """
    Remove content group or experiment group configuration only if it's not in use.
    """
    configuration_index = course.user_partitions.index(configuration)
    if configuration.scheme.name == RANDOM_SCHEME:
        usages = GroupConfiguration.get_content_experiment_usage_info(store, course)
        used = int(group_configuration_id) in usages

        if used:
            return JsonResponse(
                {"error": _("This group configuration is in use and cannot be deleted.")},
                status=400
            )
        course.user_partitions.pop(configuration_index)
    elif configuration.scheme.name == COHORT_SCHEME:
        if not group_id:
            return JsonResponse(status=404)

        group_id = int(group_id)
        usages = GroupConfiguration.get_content_groups_usage_info(store, course)
        used = group_id in usages

        if used:
            return JsonResponse(
                {"error": _("This content group is in use and cannot be deleted.")},
                status=400
            )

<<<<<<< HEAD
            validation_summary = split_test.general_validation_message()
            usage_info[split_test.user_partition_id].append({
                'label': u"{} / {}".format(unit.display_name, split_test.display_name),
                'url': unit_url,
                'validation': validation_summary.to_json() if validation_summary else None,
            })
        return usage_info

    @staticmethod
    def update_usage_info(store, course, configuration):
        """
        Update usage information for particular Group Configuration.
=======
        matching_groups = [group for group in configuration.groups if group.id == group_id]
        if matching_groups:
            group_index = configuration.groups.index(matching_groups[0])
            configuration.groups.pop(group_index)
        else:
            return JsonResponse(status=404)
>>>>>>> bde4dc5f

        course.user_partitions[configuration_index] = configuration

    store.update_item(course, request.user.id)
    return JsonResponse(status=204)


@require_http_methods(("GET", "POST"))
@login_required
@ensure_csrf_cookie
def group_configurations_list_handler(request, course_key_string):
    """
    A RESTful handler for Group Configurations

    GET
        html: return Group Configurations list page (Backbone application)
    POST
        json: create new group configuration
    """
    course_key = CourseKey.from_string(course_key_string)
    store = modulestore()
    with store.bulk_operations(course_key):
        course = get_course_and_check_access(course_key, request.user)

        if 'text/html' in request.META.get('HTTP_ACCEPT', 'text/html'):
            group_configuration_url = reverse_course_url('group_configurations_list_handler', course_key)
            course_outline_url = reverse_course_url('course_handler', course_key)
            should_show_experiment_groups = are_content_experiments_enabled(course)
            if should_show_experiment_groups:
                experiment_group_configurations = GroupConfiguration.get_split_test_partitions_with_usage(store, course)
            else:
                experiment_group_configurations = None

            content_group_configuration = GroupConfiguration.get_or_create_content_group(store, course)

            return render_to_response('group_configurations.html', {
                'context_course': course,
                'group_configuration_url': group_configuration_url,
                'course_outline_url': course_outline_url,
                'experiment_group_configurations': experiment_group_configurations,
                'should_show_experiment_groups': should_show_experiment_groups,
                'content_group_configuration': content_group_configuration
            })
        elif "application/json" in request.META.get('HTTP_ACCEPT'):
            if request.method == 'POST':
                # create a new group configuration for the course
                try:
                    new_configuration = GroupConfiguration(request.body, course).get_user_partition()
                except GroupConfigurationsValidationError as err:
                    return JsonResponse({"error": err.message}, status=400)

                course.user_partitions.append(new_configuration)
                response = JsonResponse(new_configuration.to_json(), status=201)

                response["Location"] = reverse_course_url(
                    'group_configurations_detail_handler',
                    course.id,
                    kwargs={'group_configuration_id': new_configuration.id}  # pylint: disable=no-member
                )
                store.update_item(course, request.user.id)
                return response
        else:
            return HttpResponse(status=406)


@login_required
@ensure_csrf_cookie
@require_http_methods(("POST", "PUT", "DELETE"))
def group_configurations_detail_handler(request, course_key_string, group_configuration_id, group_id=None):
    """
    JSON API endpoint for manipulating a group configuration via its internal ID.
    Used by the Backbone application.

    POST or PUT
        json: update group configuration based on provided information
    """
    course_key = CourseKey.from_string(course_key_string)
    store = modulestore()
    with store.bulk_operations(course_key):
        course = get_course_and_check_access(course_key, request.user)
        matching_id = [p for p in course.user_partitions
                       if unicode(p.id) == unicode(group_configuration_id)]
        if matching_id:
            configuration = matching_id[0]
        else:
            configuration = None

        if request.method in ('POST', 'PUT'):  # can be either and sometimes
                                            # django is rewriting one to the other
            try:
                new_configuration = GroupConfiguration(request.body, course, group_configuration_id).get_user_partition()
            except GroupConfigurationsValidationError as err:
                return JsonResponse({"error": err.message}, status=400)

            if configuration:
                index = course.user_partitions.index(configuration)
                course.user_partitions[index] = new_configuration
            else:
                course.user_partitions.append(new_configuration)
            store.update_item(course, request.user.id)
            configuration = GroupConfiguration.update_usage_info(store, course, new_configuration)
            return JsonResponse(configuration, status=201)

        elif request.method == "DELETE":
            if not configuration:
                return JsonResponse(status=404)

            return remove_content_or_experiment_group(
                request=request,
                store=store,
                course=course,
                configuration=configuration,
                group_configuration_id=group_configuration_id,
                group_id=group_id
            )


def are_content_experiments_enabled(course):
    """
    Returns True if content experiments have been enabled for the course.
    """
    return (
        SPLIT_TEST_COMPONENT_TYPE in ADVANCED_COMPONENT_TYPES and
        SPLIT_TEST_COMPONENT_TYPE in course.advanced_modules
    )


def _get_course_creator_status(user):
    """
    Helper method for returning the course creator status for a particular user,
    taking into account the values of DISABLE_COURSE_CREATION and ENABLE_CREATOR_GROUP.

    If the user passed in has not previously visited the index page, it will be
    added with status 'unrequested' if the course creator group is in use.
    """
    if user.is_staff:
        course_creator_status = 'granted'
    elif settings.FEATURES.get('DISABLE_COURSE_CREATION', False):
        course_creator_status = 'disallowed_for_this_site'
    elif settings.FEATURES.get('ENABLE_CREATOR_GROUP', False):
        course_creator_status = get_course_creator_status(user)
        if course_creator_status is None:
            # User not grandfathered in as an existing user, has not previously visited the dashboard page.
            # Add the user to the course creator admin table with status 'unrequested'.
            add_user_with_status_unrequested(user)
            course_creator_status = get_course_creator_status(user)
    else:
        course_creator_status = 'granted'

    return course_creator_status<|MERGE_RESOLUTION|>--- conflicted
+++ resolved
@@ -751,10 +751,6 @@
             fields=fields,
         )
 
-    # Send statistics
-    from appsembler.models import update_course_statistics
-    update_course_statistics()
-
     # Make sure user has instructor and staff access to the new course
     add_instructor(new_course.id, user, user)
 
@@ -1397,27 +1393,12 @@
                 status=400
             )
 
-<<<<<<< HEAD
-            validation_summary = split_test.general_validation_message()
-            usage_info[split_test.user_partition_id].append({
-                'label': u"{} / {}".format(unit.display_name, split_test.display_name),
-                'url': unit_url,
-                'validation': validation_summary.to_json() if validation_summary else None,
-            })
-        return usage_info
-
-    @staticmethod
-    def update_usage_info(store, course, configuration):
-        """
-        Update usage information for particular Group Configuration.
-=======
         matching_groups = [group for group in configuration.groups if group.id == group_id]
         if matching_groups:
             group_index = configuration.groups.index(matching_groups[0])
             configuration.groups.pop(group_index)
         else:
             return JsonResponse(status=404)
->>>>>>> bde4dc5f
 
         course.user_partitions[configuration_index] = configuration
 
